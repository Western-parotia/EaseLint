# EaseLint

从多个实践反馈来看，每个团队的CI 或 DevOps 技术服务技术栈都存在较大区别，适配通常需要内部开发者根据需要来定制开发，
所以 EaseLint 并不会提供傻瓜式的集成式服务。

EaseLint 将尽量保持较为独立功能结构，并以此为基础追求丝滑的集成实践示范。

## AGP 4.x ✅

[lintPlugin](AndroidLint-4.1.0/lint-plugin),
[Lint-gradle](AndroidLint-4.1.0/lint-gradle-api)
,[Lint-checks](AndroidLint-4.1.0/lint-checks)

| 功能名称 | 完成状态 | 备注 |
|------|--|--------|
| 自定义扫描文件目标 | ✅ | 无反射 |
| 动态修改LintOptions | ✅ | 无反射 |
| 基于Git diff 抓取目标文件 | ✅ | 支持基于 分支与commitId |
| 动态导入 lint-checks | ✅ | |
| 结果解析 | ✅ | |

## AGP 7.x 进行中...

[lintPlugin](AndroidLint-7.4.2/lint-plugin)
[lint-api module](AndroidLint-7.4.2/lint-plugin/lint-api)

| 功能名称 | 完成状态 | 备注 |
|------|--|--------|
| 自定义扫描文件目标 | ✅ | 无反射 |
| 动态修改LintOptions | - | |
| 基于Git diff 抓取目标文件 | - | 支持基于 分支与commitId |
| 动态导入 lint-checks | - | |
| 结果解析 | - | |

# 使用建议

## 1.在CI上建议自定义 Task 动态导入 lint-checks ，并从远端拉取配置进行修改

* 精准指定扫描目标，比如某一次 git 新增或修改的代码
* 动态控制 lintOptions,在lint task 运行前都可以通过修改 LintSlot 的属性。

```kotlin
LintWrapperHelper.init(true, "0.0.1-2023-05-24-10-18-01")
```

```java
object LintSlot{
        //扫描目标，统一为文件全路径
        var targetFiles:LinkedList<String> =LinkedList()

        //需要关闭的 issue 清单，部署到CI时用与快速降级，快速停用个别异常issue，优先级最高
        var disableIssues:LinkedList<String> =LinkedList()

        // 用于定向控制所有的 issue ,主要用于上线自己开发的 Issue
        var checkOnlyIssues:LinkedList<String> =LinkedList()

        //扫描文件白名单,有些文件始终都不需要被扫描
        var fileWhiteList:LinkedList<String> =LinkedList()

        }
```

<<<<<<< HEAD
# 使用

## 1.动态导入 lint-checks

```kotlin
LintWrapperHelper.init(true, "0.0.1-2023-05-24-10-18-01")
```

## 2.使用 EaseLintExtension或者gradlew参数完成单项目 easelint 配置

### EaseLintExtension配置
=======
## 2. 如果只是在本地使用，可以在module中使用 EaseLintExtension 完成单项目 easelint 配置
>>>>>>> 49a4dfea

```kotlin
plugins {
  id("com.android.library")
  id("kotlin-android")
  id("ease.lint")
}

easeLintExt {
<<<<<<< HEAD
  val dir = project.projectDir
  val parent = File(dir, "src/main/java/com/practice/temp")
  val files = LinkedList<String>()
  val ignores = LinkedList<String>()
  parent.listFiles()!!.forEach { file ->
    targets.forEach { name ->
      if (file.absolutePath.endsWith(name)) {
        files.add(file.absolutePath)
      }
    }
  }
  files.add("/Volumes/D/CodeProject/AndroidProject/EaseLint/AndroidLint-4.1.0/lint-plugin/temp/src/main/java/com/practice/temp/KotlinPrint.kt")
  //指定需要检查文件
  targetFiles = files
  //文件白名单（检查时需要忽略的文件）
  fileWhiteList = ignores
  //检查指定规则（只检查checkOnlyIssues中包含的规则，其余规则均不检查）
  checkOnlyIssues = LinkedList<String>().apply {
    add("LogDetector")
    add("ParseStringDetector")
  }
  //指定不检查的规则
  disableIssues = LinkedList<String>().apply {
    add("LogDetector")
  }
  //文件后缀白名单（检查时会忽略对应后缀的文件）
  suffixWhiteList = LinkedList<String>().apply {
    add("kt")
  }
  /*
  通过git diff命令获取需要检查的差异文件，
  其中compareBranch为需要对比的分支，
  compareCommitId为需要对比的提交记录。
  两个配置二选一，若只配配置compareBranch，则与该分支的最新提交记录比较
  若只配置compareCommitId，则与该提交记录比较。
  （若不配置GitDiffConfig参数，则只检查targetFiles中指定的文件，
  反之则检查targetFiles和获取到的差异文件）
  */
  setGitDiffConfig(compareBranch = "main", compareCommitId = "")
=======
>>>>>>> 49a4dfea
}
```

### gradlew配置

使用gradlew命令执行easeLint任务时可在命令中配置检查参数，所有参数与EaseLintExtension配置中的参数相同，
每一项参数值优先使用gradlew命令中配置的参数，若未配置则使用EaseLintExtension中配置的参数。

```
 ./gradlew easeLint -PtargetFiles="filePath1,filePath2" -PdisableIssues="LogDetector" -PcheckOnlyIssues="LogDetector,ParseStringDetector" -PfileWhiteList="src/main/java/com/example1,src/main/java/com/example2" -PsuffixWhiteList="md,xml" -PcompareBranch="main" -PcompareCommitId="id12345"
```

## 3.PrepareEaseLintTask

easeLint 任务执行前的钩子，用于获取动态配置，并设置参数
比如：

* 1.获取lint-gradle,lint-checks 库的目标版本号（不建议用last等默认下载最新版本的配置，
  这对排查问题会造成极大的阻力）

* 2.获取 issue 清单配置,动态上下线不同的 Issue

* 3.读取git 记录，挑选本次需要扫描的文件清单

在 easelint 运行前 都可以通过修改 [com.buildsrc.easelint.lint.helper.LintSlot]
来动态管理本次扫描的配置

## 4.TreatEaseLintResultTask

easeLint 任务执行结束的的钩子，用于处理 easeLint执行产物
比如：

* 1.上传 lint 报告 或发送邮件

* 2.解析 lint 报告，通知企业 IM

# Tips

基于Android Lint 本身的特特性，只需要有一个 module 引入了 easeLint 插件，就可以扫描任何可访问到的文件。
<|MERGE_RESOLUTION|>--- conflicted
+++ resolved
@@ -60,21 +60,7 @@
         }
 ```
 
-<<<<<<< HEAD
-# 使用
-
-## 1.动态导入 lint-checks
-
-```kotlin
-LintWrapperHelper.init(true, "0.0.1-2023-05-24-10-18-01")
-```
-
-## 2.使用 EaseLintExtension或者gradlew参数完成单项目 easelint 配置
-
-### EaseLintExtension配置
-=======
 ## 2. 如果只是在本地使用，可以在module中使用 EaseLintExtension 完成单项目 easelint 配置
->>>>>>> 49a4dfea
 
 ```kotlin
 plugins {
@@ -84,58 +70,7 @@
 }
 
 easeLintExt {
-<<<<<<< HEAD
-  val dir = project.projectDir
-  val parent = File(dir, "src/main/java/com/practice/temp")
-  val files = LinkedList<String>()
-  val ignores = LinkedList<String>()
-  parent.listFiles()!!.forEach { file ->
-    targets.forEach { name ->
-      if (file.absolutePath.endsWith(name)) {
-        files.add(file.absolutePath)
-      }
-    }
-  }
-  files.add("/Volumes/D/CodeProject/AndroidProject/EaseLint/AndroidLint-4.1.0/lint-plugin/temp/src/main/java/com/practice/temp/KotlinPrint.kt")
-  //指定需要检查文件
-  targetFiles = files
-  //文件白名单（检查时需要忽略的文件）
-  fileWhiteList = ignores
-  //检查指定规则（只检查checkOnlyIssues中包含的规则，其余规则均不检查）
-  checkOnlyIssues = LinkedList<String>().apply {
-    add("LogDetector")
-    add("ParseStringDetector")
-  }
-  //指定不检查的规则
-  disableIssues = LinkedList<String>().apply {
-    add("LogDetector")
-  }
-  //文件后缀白名单（检查时会忽略对应后缀的文件）
-  suffixWhiteList = LinkedList<String>().apply {
-    add("kt")
-  }
-  /*
-  通过git diff命令获取需要检查的差异文件，
-  其中compareBranch为需要对比的分支，
-  compareCommitId为需要对比的提交记录。
-  两个配置二选一，若只配配置compareBranch，则与该分支的最新提交记录比较
-  若只配置compareCommitId，则与该提交记录比较。
-  （若不配置GitDiffConfig参数，则只检查targetFiles中指定的文件，
-  反之则检查targetFiles和获取到的差异文件）
-  */
-  setGitDiffConfig(compareBranch = "main", compareCommitId = "")
-=======
->>>>>>> 49a4dfea
 }
-```
-
-### gradlew配置
-
-使用gradlew命令执行easeLint任务时可在命令中配置检查参数，所有参数与EaseLintExtension配置中的参数相同，
-每一项参数值优先使用gradlew命令中配置的参数，若未配置则使用EaseLintExtension中配置的参数。
-
-```
- ./gradlew easeLint -PtargetFiles="filePath1,filePath2" -PdisableIssues="LogDetector" -PcheckOnlyIssues="LogDetector,ParseStringDetector" -PfileWhiteList="src/main/java/com/example1,src/main/java/com/example2" -PsuffixWhiteList="md,xml" -PcompareBranch="main" -PcompareCommitId="id12345"
 ```
 
 ## 3.PrepareEaseLintTask
